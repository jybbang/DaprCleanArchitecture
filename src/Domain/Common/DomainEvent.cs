--- conflicted
+++ resolved
@@ -5,15 +5,8 @@
 {
     public abstract class DomainEvent : Base<DomainEvent>
     {
-<<<<<<< HEAD
-        protected DomainEvent(Guid id, string topic)
-        {
-            Id = id;
-
-=======
         protected DomainEvent(string topic)
         {
->>>>>>> 0ba4dbaa
             Topic = topic;
         }
 
@@ -21,21 +14,13 @@
 
         public string Topic { get; }
 
-<<<<<<< HEAD
-        public Guid Id { get; }
-
-        public bool CanPublishToEventBus { get; init; } = true;
-=======
         public bool CanPublishToEventBus { get; set; } = true;
 
         public bool CanSaveToEventStore { get; set; } = true;
 
         public bool CanBuffered { get; set; } = false;
->>>>>>> 0ba4dbaa
 
         public string BufferKey { get; set; }
-
-        public bool CanBuffered { get; init; } = false;
 
         public long SourceVersion { get; private set; }
 
