﻿// 
// Copyright (c) 2019 Jason Taylor <https://github.com/jasontaylordev>
// 
// All rights reserved.
// 
// Permission is hereby granted, free of charge, to any person obtaining a copy of this software and associated documentation files (the "Software"),
// to deal in the Software without restriction, including without limitation the rights to use, copy, modify, merge, publish, distribute, sublicense,
// and/or sell copies of the Software, and to permit persons to whom the Software is furnished to do so, subject to the following conditions:
// 
// The above copyright notice and this permission notice shall be included in all copies or substantial portions of the Software.
// 
// THE SOFTWARE IS PROVIDED "AS IS", WITHOUT WARRANTY OF ANY KIND, EXPRESS OR IMPLIED, INCLUDING BUT NOT LIMITED TO THE WARRANTIES OF MERCHANTABILITY,
// FITNESS FOR A PARTICULAR PURPOSE AND NONINFRINGEMENT. IN NO EVENT SHALL THE AUTHORS OR COPYRIGHT HOLDERS BE LIABLE FOR ANY CLAIM, DAMAGES OR OTHER LIABILITY,
// WHETHER IN AN ACTION OF CONTRACT, TORT OR OTHERWISE, ARISING FROM, OUT OF OR IN CONNECTION WITH THE SOFTWARE OR THE USE OR OTHER DEALINGS IN THE SOFTWARE.
//

using System;
using System.Linq;
using System.Reflection;
using System.Threading;
using System.Threading.Tasks;
using MediatR;
using NetCoreCleanArchitecture.Application.Common.Attributes;
using NetCoreCleanArchitecture.Application.Identities;
using NetCoreCleanArchitecture.Domain.Exceptions;

namespace NetCoreCleanArchitecture.Application.Common.Behaviours
{
    public class AuthorizationBehaviour<TRequest, TResponse> : IPipelineBehavior<TRequest, TResponse> where TRequest : IRequest<TResponse>
    {
        private readonly ICurrentUserService _currentUserService;
        private readonly IIdentityService _identityService;

        public AuthorizationBehaviour(
            ICurrentUserService currentUserService,
            IIdentityService identityService)
        {
            _currentUserService = currentUserService;
            _identityService = identityService;
        }

        public async Task<TResponse> Handle(TRequest request, CancellationToken cancellationToken, RequestHandlerDelegate<TResponse> next)
        {
            var authorizeAttributes = request.GetType().GetCustomAttributes<AuthorizeAttribute>();

            if (authorizeAttributes.Any())
            {
                // Must be authenticated user
                if (_currentUserService.UserId == null)
                {
                    throw new UnauthorizedAccessException();
                }

                // Role-based authorization
                var authorizeAttributesWithRoles = authorizeAttributes.Where(a => !string.IsNullOrWhiteSpace(a.Roles));

                if (authorizeAttributesWithRoles.Any())
                {
                    var authorized = false;

                    foreach (var roles in authorizeAttributesWithRoles.Select(a => a.Roles.Split(',')))
                    {
                        foreach (var role in roles)
                        {
<<<<<<< HEAD
                            if (cancellationToken.IsCancellationRequested) throw new TaskCanceledException();
=======
                            cancellationToken.ThrowIfCancellationRequested();
>>>>>>> 51589bde

                            var isInRole = await _identityService.IsInRoleAsync(_currentUserService.UserId, role.Trim());

                            if (isInRole)
                            {
                                authorized = true;
                                break;
                            }
                        }
                    }

                    // Must be a member of at least one role in roles
                    if (!authorized)
                    {
                        throw new ForbiddenAccessException();
                    }
                }

                // Policy-based authorization
                var authorizeAttributesWithPolicies = authorizeAttributes.Where(a => !string.IsNullOrWhiteSpace(a.Policy));
                if (authorizeAttributesWithPolicies.Any())
                {
                    foreach (var policy in authorizeAttributesWithPolicies.Select(a => a.Policy))
                    {
<<<<<<< HEAD
                        if (cancellationToken.IsCancellationRequested) throw new TaskCanceledException();
=======
                        cancellationToken.ThrowIfCancellationRequested();
>>>>>>> 51589bde

                        var authorized = await _identityService.AuthorizeAsync(_currentUserService.UserId, policy);

                        if (!authorized)
                        {
                            throw new ForbiddenAccessException();
                        }
                    }
                }
            }

            // User is authorized / authorization not required
            return await next();
        }
    }
}<|MERGE_RESOLUTION|>--- conflicted
+++ resolved
@@ -62,11 +62,7 @@
                     {
                         foreach (var role in roles)
                         {
-<<<<<<< HEAD
-                            if (cancellationToken.IsCancellationRequested) throw new TaskCanceledException();
-=======
                             cancellationToken.ThrowIfCancellationRequested();
->>>>>>> 51589bde
 
                             var isInRole = await _identityService.IsInRoleAsync(_currentUserService.UserId, role.Trim());
 
@@ -91,11 +87,7 @@
                 {
                     foreach (var policy in authorizeAttributesWithPolicies.Select(a => a.Policy))
                     {
-<<<<<<< HEAD
-                        if (cancellationToken.IsCancellationRequested) throw new TaskCanceledException();
-=======
                         cancellationToken.ThrowIfCancellationRequested();
->>>>>>> 51589bde
 
                         var authorized = await _identityService.AuthorizeAsync(_currentUserService.UserId, policy);
 
