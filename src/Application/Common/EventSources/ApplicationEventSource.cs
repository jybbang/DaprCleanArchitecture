--- conflicted
+++ resolved
@@ -89,12 +89,6 @@
 
             if (domainEvent.CanBuffered)
             {
-<<<<<<< HEAD
-                _eventBuffer.BufferPublish(notification);
-                return;
-            }
-
-=======
                 var key = string.IsNullOrEmpty(domainEvent.BufferKey) ? domainEvent.EventId.ToString() : domainEvent.BufferKey;
 
                 _eventBuffer.BufferPublish(key, notification);
@@ -102,7 +96,6 @@
                 return;
             }
 
->>>>>>> 0ba4dbaa
             await _eventBus.PublishAsync(domainEvent.Topic, notification, cancellationToken);
         }
     }
