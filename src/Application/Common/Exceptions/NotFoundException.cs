﻿// 
// Copyright (c) 2019 Jason Taylor <https://github.com/jasontaylordev>
// 
// All rights reserved.
// 
// Permission is hereby granted, free of charge, to any person obtaining a copy of this software and associated documentation files (the "Software"),
// to deal in the Software without restriction, including without limitation the rights to use, copy, modify, merge, publish, distribute, sublicense,
// and/or sell copies of the Software, and to permit persons to whom the Software is furnished to do so, subject to the following conditions:
// 
// The above copyright notice and this permission notice shall be included in all copies or substantial portions of the Software.
// 
// THE SOFTWARE IS PROVIDED "AS IS", WITHOUT WARRANTY OF ANY KIND, EXPRESS OR IMPLIED, INCLUDING BUT NOT LIMITED TO THE WARRANTIES OF MERCHANTABILITY,
// FITNESS FOR A PARTICULAR PURPOSE AND NONINFRINGEMENT. IN NO EVENT SHALL THE AUTHORS OR COPYRIGHT HOLDERS BE LIABLE FOR ANY CLAIM, DAMAGES OR OTHER LIABILITY,
// WHETHER IN AN ACTION OF CONTRACT, TORT OR OTHERWISE, ARISING FROM, OUT OF OR IN CONNECTION WITH THE SOFTWARE OR THE USE OR OTHER DEALINGS IN THE SOFTWARE.
//

using System;

namespace NetCoreCleanArchitecture.Application.Common.Exceptions
{
    public class NotFoundException : Exception
    {
        public NotFoundException() : base() { }

        public NotFoundException(string message) : base(message) { }

        public NotFoundException(string message, Exception innerException) : base(message, innerException) { }

<<<<<<< HEAD
        public NotFoundException(string name, object key) : base($"{name} ({key}) was not found.") { }
=======
        public NotFoundException(string name, object key) : base($"{name} ({key}) was not found") { }
>>>>>>> 0ba4dbaa
    }
}<|MERGE_RESOLUTION|>--- conflicted
+++ resolved
@@ -26,10 +26,6 @@
 
         public NotFoundException(string message, Exception innerException) : base(message, innerException) { }
 
-<<<<<<< HEAD
-        public NotFoundException(string name, object key) : base($"{name} ({key}) was not found.") { }
-=======
         public NotFoundException(string name, object key) : base($"{name} ({key}) was not found") { }
->>>>>>> 0ba4dbaa
     }
 }