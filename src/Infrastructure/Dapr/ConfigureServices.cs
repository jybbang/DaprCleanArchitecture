﻿using Microsoft.AspNetCore.Builder;
using Microsoft.AspNetCore.Routing;
using Microsoft.Extensions.Configuration;
using Microsoft.Extensions.DependencyInjection;
using NetCoreCleanArchitecture.Application.EventSources;
using NetCoreCleanArchitecture.Application.StateStores;
using NetCoreCleanArchitecture.Infrastructure.Dapr.Common.Options;
using NetCoreCleanArchitecture.Infrastructure.Dapr.EventBus;
using NetCoreCleanArchitecture.Infrastructure.Dapr.StateStores;

namespace NetCoreCleanArchitecture.Infrastructure
{
    public static class ConfigureServices
    {
        public static IApplicationBuilder UseNetCleanDapr(this IApplicationBuilder app)
        {
            // CloudEventsx
            app.UseCloudEvents();

            return app;
        }

        public static IEndpointRouteBuilder MapNetCleanDapr(this IEndpointRouteBuilder endpoints)
        {
            endpoints.MapSubscribeHandler();

            return endpoints;
        }

        public static IMvcBuilder AddNetCleanDapr(this IMvcBuilder builder)
        {
            // Controller with custom validator
            var mvcBuilder = builder.AddDapr();

            return mvcBuilder;
        }

<<<<<<< HEAD
        public static IServiceCollection AddNetCleanDaprEventBus(this IServiceCollection services, IConfiguration configuration)
=======
        public static IServiceCollection AddNetCleanEventBus(this IServiceCollection services, IConfiguration configuration)
>>>>>>> 51589bde
        {
            services.Configure<DaprOptions>(configuration.GetSection("Api:Dapr"));

            // EventBus
            services.AddScoped<IEventBus, DaprEventBus>();

            return services;
        }

<<<<<<< HEAD
        public static IServiceCollection AddNetCleanDaprStateStore(this IServiceCollection services, IConfiguration configuration)
=======
        public static IServiceCollection AddNetCleanStateStore(this IServiceCollection services, IConfiguration configuration)
>>>>>>> 51589bde
        {
            services.Configure<DaprOptions>(configuration.GetSection("Api:Dapr"));

            // StateStore
            services.AddScoped(typeof(IStateStore<>), typeof(DaprStateStore<>));

            return services;
        }
    }
}<|MERGE_RESOLUTION|>--- conflicted
+++ resolved
@@ -35,11 +35,7 @@
             return mvcBuilder;
         }
 
-<<<<<<< HEAD
-        public static IServiceCollection AddNetCleanDaprEventBus(this IServiceCollection services, IConfiguration configuration)
-=======
         public static IServiceCollection AddNetCleanEventBus(this IServiceCollection services, IConfiguration configuration)
->>>>>>> 51589bde
         {
             services.Configure<DaprOptions>(configuration.GetSection("Api:Dapr"));
 
@@ -49,11 +45,7 @@
             return services;
         }
 
-<<<<<<< HEAD
-        public static IServiceCollection AddNetCleanDaprStateStore(this IServiceCollection services, IConfiguration configuration)
-=======
         public static IServiceCollection AddNetCleanStateStore(this IServiceCollection services, IConfiguration configuration)
->>>>>>> 51589bde
         {
             services.Configure<DaprOptions>(configuration.GetSection("Api:Dapr"));
 
