--- conflicted
+++ resolved
@@ -32,11 +32,6 @@
 
         public async ValueTask<T?> GetAsync(string key, object? etag, CancellationToken cancellationToken)
         {
-<<<<<<< HEAD
-            if (cancellationToken.IsCancellationRequested) throw new TaskCanceledException();
-
-=======
->>>>>>> 51589bde
             var item = _client.Get<T>(key);
 
             return await Task.FromResult(item);
@@ -44,11 +39,6 @@
 
         public async ValueTask<T?> GetOrCreateAsync(string key, object? etag, Func<ValueTask<T>> factory, int ttlSeconds, CancellationToken cancellationToken)
         {
-<<<<<<< HEAD
-            if (cancellationToken.IsCancellationRequested) throw new TaskCanceledException();
-
-=======
->>>>>>> 51589bde
             return await _client.GetOrCreateAsync<T>(key, async entry =>
             {
                 if (ttlSeconds > 0)
@@ -62,12 +52,8 @@
 
         public ValueTask<T?> GetOrCreateAsync(string key, object? etag, Func<ValueTask<T>> factory, CancellationToken cancellationToken)
         {
-<<<<<<< HEAD
-            if (cancellationToken.IsCancellationRequested) throw new TaskCanceledException();
-=======
             return GetOrCreateAsync(key, etag, factory, 0, cancellationToken);
         }
->>>>>>> 51589bde
 
         public ValueTask SetAsync(string key, object? etag, T item, int ttlSeconds, CancellationToken cancellationToken)
         {
@@ -85,12 +71,8 @@
 
         public ValueTask SetAsync(string key, object? etag, T item, CancellationToken cancellationToken)
         {
-<<<<<<< HEAD
-            if (cancellationToken.IsCancellationRequested) throw new TaskCanceledException();
-=======
             return SetAsync(key, etag, item, 0, cancellationToken);
         }
->>>>>>> 51589bde
 
         public ValueTask RemoveAsync(string key, object? etag, CancellationToken cancellationToken)
         {
