--- conflicted
+++ resolved
@@ -42,14 +42,10 @@
 
         public async ValueTask PublishAsync<TDomainEvent>(string topic, TDomainEvent message, CancellationToken cancellationToken) where TDomainEvent : BaseEvent
         {
-<<<<<<< HEAD
-            await _sync.WaitAsync(cancellationToken);
-=======
             if (string.IsNullOrEmpty(topic) || message is null) return;
 
             await _c.Writer.WriteAsync((topic, message), cancellationToken);
         }
->>>>>>> 51589bde
 
         private async Task ConsumingEvent()
         {
