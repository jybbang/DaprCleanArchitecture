﻿using System.Threading;
using System.Threading.Tasks;
using NetCoreCleanArchitecture.Application.EventSources;
using NetCoreCleanArchitecture.Domain.Common;
using NetCoreCleanArchitecture.Infrastructure.Zmq.Common.Zmqs;

namespace NetCoreCleanArchitecture.Infrastructure.Zmq.EventBus
{
    public class ZmqEventBus : IEventBus
    {
        private readonly ZmqPublisher _pubsub;

<<<<<<< HEAD
        private readonly BlockingCollection<(string topic, object message)> _bc = new BlockingCollection<(string topic, object message)>();

        public ZmqEventBus(
            ILogger<ZmqEventBus> logger,
            IOptions<ZmqOptions> options,
            ZmqPublisher pubsub)
=======
        public ZmqEventBus(ZmqPublisher pubsub)
>>>>>>> f8329f34
        {
            _pubsub = pubsub;
<<<<<<< HEAD
        }

        private async Task RunBlockingCollection()
        {
            while (true)
            {
                try
                {
                    var item = _bc.Take();

                    using var cts = new CancellationTokenSource(_options.Value.RequestTimeout);

                    await _pubsub.PublishAsync(item.topic, (BaseEvent)item.message, cts.Token);
                }
                catch (OperationCanceledException)
                {
                }
                catch (Exception ex)
                {
                    _logger.LogError(ex, "Unhandled exception occurred: {Exception}", ex.Message);
                }
            }
        }

        public async ValueTask PublishAsync<TDomainEvent>(string topic, TDomainEvent message, CancellationToken cancellationToken) where TDomainEvent : BaseEvent
        {
            await _pubsub.PublishAsync(topic, message, cancellationToken);
=======
        }

        public ValueTask PublishAsync<TDomainEvent>(TDomainEvent message, CancellationToken cancellationToken) where TDomainEvent : BaseEvent
        {
            return _pubsub.PublishAsync(message.Topic, message, cancellationToken);
>>>>>>> f8329f34
        }
    }
}<|MERGE_RESOLUTION|>--- conflicted
+++ resolved
@@ -10,53 +10,14 @@
     {
         private readonly ZmqPublisher _pubsub;
 
-<<<<<<< HEAD
-        private readonly BlockingCollection<(string topic, object message)> _bc = new BlockingCollection<(string topic, object message)>();
-
-        public ZmqEventBus(
-            ILogger<ZmqEventBus> logger,
-            IOptions<ZmqOptions> options,
-            ZmqPublisher pubsub)
-=======
         public ZmqEventBus(ZmqPublisher pubsub)
->>>>>>> f8329f34
         {
             _pubsub = pubsub;
-<<<<<<< HEAD
-        }
-
-        private async Task RunBlockingCollection()
-        {
-            while (true)
-            {
-                try
-                {
-                    var item = _bc.Take();
-
-                    using var cts = new CancellationTokenSource(_options.Value.RequestTimeout);
-
-                    await _pubsub.PublishAsync(item.topic, (BaseEvent)item.message, cts.Token);
-                }
-                catch (OperationCanceledException)
-                {
-                }
-                catch (Exception ex)
-                {
-                    _logger.LogError(ex, "Unhandled exception occurred: {Exception}", ex.Message);
-                }
-            }
-        }
-
-        public async ValueTask PublishAsync<TDomainEvent>(string topic, TDomainEvent message, CancellationToken cancellationToken) where TDomainEvent : BaseEvent
-        {
-            await _pubsub.PublishAsync(topic, message, cancellationToken);
-=======
         }
 
         public ValueTask PublishAsync<TDomainEvent>(TDomainEvent message, CancellationToken cancellationToken) where TDomainEvent : BaseEvent
         {
             return _pubsub.PublishAsync(message.Topic, message, cancellationToken);
->>>>>>> f8329f34
         }
     }
 }